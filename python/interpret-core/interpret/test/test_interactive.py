--- conflicted
+++ resolved
@@ -29,11 +29,6 @@
     return global_exp
 
 
-<<<<<<< HEAD
-@pytest.fixture(scope="module")
-def text_explanation(explanation):
-    assert True
-=======
 # TODO: Re-enable on skoperules working with latest scikit learn.
 # @pytest.fixture(scope="module")
 # def text_explanation(explanation):
@@ -43,7 +38,6 @@
 #
 #     global_exp = clf.explain_global()
 #     return global_exp
->>>>>>> afb05f2e
 
 
 def wait_for_reachable(timeout=5):
@@ -171,12 +165,7 @@
 
 
 @pytest.mark.visual
-<<<<<<< HEAD
-@pytest.mark.xfail(strict=False)
-def test_preserve(explanation, text_explanation):
-=======
 def test_preserve(explanation):
->>>>>>> afb05f2e
     # Overall
     result = preserve(explanation)
     assert result is None
